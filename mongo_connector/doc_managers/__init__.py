--- conflicted
+++ resolved
@@ -11,154 +11,5 @@
 # WITHOUT WARRANTIES OR CONDITIONS OF ANY KIND, either express or implied.
 # See the License for the specific language governing permissions and
 # limitations under the License.
-<<<<<<< HEAD
-import sys
-
-from mongo_connector.compat import reraise
-from mongo_connector.errors import UpdateDoesNotApply
-
-
-def exception_wrapper(mapping):
-    def decorator(f):
-        def wrapped(*args, **kwargs):
-            try:
-                return f(*args, **kwargs)
-            except Exception as e:
-                exc_type, exc_value, exc_tb = sys.exc_info()
-                new_type = mapping.get(exc_type)
-                if new_type is None:
-                    # Look for a superclass of the Exception.
-                    for exc_class in mapping:
-                        if isinstance(e, exc_class):
-                            reraise(mapping[exc_class], exc_value, exc_tb)
-                    # Otherwise raise the original Exception.
-                    raise
-                reraise(new_type, exc_value, exc_tb)
-        return wrapped
-    return decorator
-
-
-class DocManagerBase(object):
-    """Base class for all DocManager implementations."""
-
-    def apply_update(self, doc, update_spec):
-        """Apply an update operation to a document."""
-
-        # Helper to cast a key for a list or dict, or raise ValueError
-        def _convert_or_raise(container, key):
-            if isinstance(container, dict):
-                return key
-            elif isinstance(container, list):
-                return int(key)
-            else:
-                raise ValueError
-
-        # Helper to retrieve (and/or create)
-        # a dot-separated path within a document.
-        def _retrieve_path(container, path, create=False):
-            looking_at = container
-            for part in path:
-                if isinstance(looking_at, dict):
-                    if create and not part in looking_at:
-                        looking_at[part] = {}
-                    looking_at = looking_at[part]
-                elif isinstance(looking_at, list):
-                    index = int(part)
-                    # Do we need to create additional space in the array?
-                    if create and len(looking_at) <= index:
-                        # Fill buckets with None up to the index we need.
-                        looking_at.extend(
-                            [None] * (index - len(looking_at)))
-                        # Bucket we need gets the empty dictionary.
-                        looking_at.append({})
-                    looking_at = looking_at[index]
-                else:
-                    raise ValueError
-            return looking_at
-
-        # wholesale document replacement
-        if not "$set" in update_spec and not "$unset" in update_spec:
-            # update spec contains the new document in its entirety
-            update_spec['_ts'] = doc['_ts']
-            update_spec['ns'] = doc['ns']
-            return update_spec
-        else:
-            try:
-                # $set
-                for to_set in update_spec.get("$set", []):
-                    value = update_spec['$set'][to_set]
-                    if '.' in to_set:
-                        path = to_set.split(".")
-                        where = _retrieve_path(doc, path[:-1], create=True)
-                        wl = len(where)
-                        index = _convert_or_raise(where, path[-1])
-                        if isinstance(where, list) and index >= wl:
-                            where.extend([None] * (index + 1 - wl))
-                        where[index] = value
-                    else:
-                        doc[to_set] = value
-
-                # $unset
-                for to_unset in update_spec.get("$unset", []):
-                    if '.' in to_unset:
-                        path = to_unset.split(".")
-                        where = _retrieve_path(doc, path[:-1])
-                        where.pop(_convert_or_raise(where, path[-1]))
-                    else:
-                        doc.pop(to_unset)
-            except (KeyError, ValueError, AttributeError, IndexError):
-                exc_t, exc_v, exc_tb = sys.exc_info()
-                reraise(UpdateDoesNotApply,
-                        "Cannot apply update %r to %r" % (update_spec, doc),
-                        exc_tb)
-            return doc
-
-    def bulk_upsert(self, docs):
-        """Upsert each document in a set of documents.
-
-        This method may be overridden to upsert many documents at once.
-        """
-        for doc in docs:
-            self.upsert(doc)
-
-    def update(self, doc, update_spec):
-        """Update a document.
-
-        ``update_spec`` is the update operation as provided by an oplog record
-        in the "o" field.
-        """
-        raise NotImplementedError
-
-    def upsert(self, document):
-        """(Re-)insert a document."""
-        raise NotImplementedError
-
-    def remove(self, doc):
-        """Remove a document.
-
-        ``doc`` is a dict that provides the namespace and id of the document
-        to be removed in its ``ns`` and ``_id`` fields, respectively.
-        """
-        raise NotImplementedError
-
-    def search(self, start_ts, end_ts):
-        """Get an iterable of documents that were inserted, updated, or deleted
-        between ``start_ts`` and ``end_ts``.
-        """
-        raise NotImplementedError
-
-    def commit(self):
-        """Commit all outstanding writes."""
-        raise NotImplementedError
-
-    def get_last_doc(self):
-        """Get the document that was modified or deleted most recently."""
-        raise NotImplementedError
-
-    def stop(self):
-        """Stop all threads started by this DocManager."""
-        raise NotImplementedError
-=======
 from pkgutil import extend_path
-__path__ = extend_path(__path__, __name__)
->>>>>>> 8ceda1da
+__path__ = extend_path(__path__, __name__)