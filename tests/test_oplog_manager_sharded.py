# Copyright 2013-2014 MongoDB, Inc.
#
# Licensed under the Apache License, Version 2.0 (the "License");
# you may not use this file except in compliance with the License.
# You may obtain a copy of the License at
#
# http://www.apache.org/licenses/LICENSE-2.0
#
# Unless required by applicable law or agreed to in writing, software
# distributed under the License is distributed on an "AS IS" BASIS,
# WITHOUT WARRANTIES OR CONDITIONS OF ANY KIND, either express or implied.
# See the License for the specific language governing permissions and
# limitations under the License.

import threading
import time
import os
import shutil
import sys
if sys.version_info[:2] == (2, 6):
    import unittest2 as unittest
else:
    import unittest

import bson
import pymongo
from pymongo.read_preferences import ReadPreference
try:
    from pymongo import MongoClient as Connection
except ImportError:
    from pymongo import Connection

from mongo_connector.doc_managers.doc_manager_simulator import DocManager
from mongo_connector.locking_dict import LockingDict
from mongo_connector.oplog_manager import OplogThread
from mongo_connector.util import retry_until_ok
from tests.setup_cluster import (
    kill_mongo_proc,
    start_mongo_proc,
    start_cluster,
    kill_all,
    DEMO_SERVER_DATA,
    PORTS_ONE,
    PORTS_TWO
)
from tests.util import assert_soon


class TestOplogManagerSharded(unittest.TestCase):
    """Defines all test cases for OplogThreads running on a sharded
    cluster
    """

    @classmethod
    def setUpClass(cls):
        """ Initialize the cluster:

        Clean out the databases used by the tests
        Make connections to mongos, mongods
        Create and shard test collections
        Create OplogThreads
        """
        # Start the cluster with a mongos on port 27217
        start_cluster(sharded=True)

        # Connection to mongos
        mongos_address = "localhost:%s" % PORTS_ONE["MONGOS"]
        cls.mongos_conn = Connection(mongos_address)

        # Connections to the shards
        cls.shard1_conn = Connection("localhost:%s" % PORTS_ONE["PRIMARY"],
                                     replicaSet="demo-repl")
        cls.shard2_conn = Connection("localhost:%s" % PORTS_TWO["PRIMARY"],
                                     replicaSet="demo-repl-2")
        cls.shard1_secondary_conn = Connection(
            "localhost:%s" % PORTS_ONE["SECONDARY"],
            read_preference=ReadPreference.SECONDARY_PREFERRED
        )
        cls.shard2_secondary_conn = Connection(
            "localhost:%s" % PORTS_TWO["SECONDARY"],
            read_preference=ReadPreference.SECONDARY_PREFERRED
        )

        # Wipe any test data
        cls.mongos_conn["test"]["mcsharded"].drop()

        # Create and shard the collection test.mcsharded on the "i" field
        cls.mongos_conn["test"]["mcsharded"].ensure_index("i")
        cls.mongos_conn.admin.command("enableSharding", "test")
        cls.mongos_conn.admin.command("shardCollection",
                                      "test.mcsharded",
                                      key={"i": 1})

        # Pre-split the collection so that:
        # i < 1000            lives on shard1
        # i >= 1000           lives on shard2
        cls.mongos_conn.admin.command(bson.SON([
            ("split", "test.mcsharded"),
            ("middle", {"i": 1000})
        ]))

        # disable the balancer
        cls.mongos_conn.config.settings.update(
            {"_id": "balancer"},
            {"$set": {"stopped": True}},
            upsert=True
        )

        # Move chunks to their proper places
        try:
            cls.mongos_conn["admin"].command(
                "moveChunk",
                "test.mcsharded",
                find={"i": 1},
                to="demo-repl"
            )
        except pymongo.errors.OperationFailure:
            pass        # chunk may already be on the correct shard
        try:
            cls.mongos_conn["admin"].command(
                "moveChunk",
                "test.mcsharded",
                find={"i": 1000},
                to="demo-repl-2"
            )
        except pymongo.errors.OperationFailure:
            pass        # chunk may already be on the correct shard

        # Make sure chunks are distributed correctly
        cls.mongos_conn["test"]["mcsharded"].insert({"i": 1})
        cls.mongos_conn["test"]["mcsharded"].insert({"i": 1000})

        def chunks_moved():
            shard1_done = cls.shard1_conn.test.mcsharded.find_one() is not None
            shard2_done = cls.shard2_conn.test.mcsharded.find_one() is not None
            return shard1_done and shard2_done
        assert_soon(chunks_moved)
        cls.mongos_conn.test.mcsharded.remove()

    @classmethod
    def tearDownClass(cls):
        """ Kill the cluster
        """
        kill_all()

    def setUp(self):
        # clear oplog
        self.shard1_conn["local"]["oplog.rs"].drop()
        self.shard2_conn["local"]["oplog.rs"].drop()
        self.shard1_conn["local"].create_collection(
            "oplog.rs",
            size=1024 * 1024 * 100,       # 100MB
            capped=True
        )
        self.shard2_conn["local"].create_collection(
            "oplog.rs",
            size=1024 * 1024 * 100,       # 100MB
            capped=True
        )
        # re-sync secondaries
        try:
            self.shard1_secondary_conn["admin"].command(
                "shutdown", 1, force=True)
        except pymongo.errors.AutoReconnect:
            pass
        try:
            self.shard2_secondary_conn["admin"].command(
                "shutdown", 1, force=True)
        except pymongo.errors.AutoReconnect:
            pass
        data1 = os.path.join(DEMO_SERVER_DATA, "replset1b")
        data2 = os.path.join(DEMO_SERVER_DATA, "replset2b")
        shutil.rmtree(data1)
        shutil.rmtree(data2)
        os.mkdir(data1)
        os.mkdir(data2)
        conf1 = self.shard1_conn["local"]["system.replset"].find_one()
        conf2 = self.shard2_conn["local"]["system.replset"].find_one()
        conf1["version"] += 1
        conf2["version"] += 1
        self.shard1_conn["admin"].command({"replSetReconfig": conf1})
        self.shard2_conn["admin"].command({"replSetReconfig": conf2})
        start_mongo_proc(PORTS_ONE["SECONDARY"], "demo-repl", "replset1b",
                         "replset1b.log", None)
        start_mongo_proc(PORTS_TWO["SECONDARY"], "demo-repl-2", "replset2b",
                         "replset2b.log", None)

        def secondary_up(connection):
            def wrap():
                return retry_until_ok(
                    connection["admin"].command,
                    "replSetGetStatus"
                )["myState"] == 2
            return wrap
        assert_soon(secondary_up(self.shard1_secondary_conn))
        assert_soon(secondary_up(self.shard2_secondary_conn))

        # Create a new oplog progress file
        try:
            os.unlink("config.txt")
        except OSError:
            pass
        open("config.txt", "w").close()

        # Oplog threads (oplog manager) for each shard
        doc_manager = DocManager()
        oplog_progress = LockingDict()
        self.opman1 = OplogThread(
            primary_conn=self.shard1_conn,
            main_address="localhost:%s" % PORTS_ONE["MONGOS"],
            oplog_coll=self.shard1_conn["local"]["oplog.rs"],
            is_sharded=True,
            doc_manager=doc_manager,
            oplog_progress_dict=oplog_progress,
            namespace_set=["test.mcsharded", "test.mcunsharded"],
            auth_key=None,
            auth_username=None
        )
        self.opman2 = OplogThread(
            primary_conn=self.shard2_conn,
            main_address="localhost:%s" % PORTS_ONE["MONGOS"],
            oplog_coll=self.shard2_conn["local"]["oplog.rs"],
            is_sharded=True,
            doc_manager=doc_manager,
            oplog_progress_dict=oplog_progress,
            namespace_set=["test.mcsharded", "test.mcunsharded"],
            auth_key=None,
            auth_username=None
        )

    def tearDown(self):
        try:
            self.opman1.join()
        except RuntimeError:
            pass                # thread may not have been started
        try:
            self.opman2.join()
        except RuntimeError:
            pass                # thread may not have been started
        self.mongos_conn["test"]["mcsharded"].remove()
        self.mongos_conn["test"]["mcunsharded"].remove()

    def test_retrieve_doc(self):
        """ Test the retrieve_doc method """

        # Trivial case where the oplog entry is None
        self.assertEqual(self.opman1.retrieve_doc(None), None)

        # Retrieve a document from insert operation in oplog
        doc = {"name": "mango", "type": "fruit",
               "ns": "test.mcsharded", "weight": 3.24, "i": 1}
        self.mongos_conn["test"]["mcsharded"].insert(doc)
        oplog_entries = self.shard1_conn["local"]["oplog.rs"].find(
            sort=[("ts", pymongo.DESCENDING)],
            limit=1
        )
        oplog_entry = next(oplog_entries)
        self.assertEqual(self.opman1.retrieve_doc(oplog_entry), doc)

        # Retrieve a document from update operation in oplog
        self.mongos_conn["test"]["mcsharded"].update(
            {"i": 1},
            {"$set": {"sounds-like": "mongo"}}
        )
        oplog_entries = self.shard1_conn["local"]["oplog.rs"].find(
            sort=[("ts", pymongo.DESCENDING)],
            limit=1
        )
        doc["sounds-like"] = "mongo"
        self.assertEqual(self.opman1.retrieve_doc(next(oplog_entries)), doc)

        # Retrieve a document from remove operation in oplog
        # (expected: None)
        self.mongos_conn["test"]["mcsharded"].remove({
            "i": 1
        })
        oplog_entries = self.shard1_conn["local"]["oplog.rs"].find(
            sort=[("ts", pymongo.DESCENDING)],
            limit=1
        )
        self.assertEqual(self.opman1.retrieve_doc(next(oplog_entries)), None)

        # Retrieve a document with bad _id
        # (expected: None)
        oplog_entry["o"]["_id"] = "ThisIsNotAnId123456789"
        self.assertEqual(self.opman1.retrieve_doc(oplog_entry), None)

    def test_get_oplog_cursor(self):
        """Test the get_oplog_cursor method"""

        # Trivial case: timestamp is None
        self.assertEqual(self.opman1.get_oplog_cursor(None), None)

        # earliest entry is after given timestamp
        doc = {"ts": bson.Timestamp(1000, 0), "i": 1}
        self.mongos_conn["test"]["mcsharded"].insert(doc)
        self.assertEqual(self.opman1.get_oplog_cursor(
            bson.Timestamp(1, 0)), None)

        # earliest entry is the only one at/after timestamp
        latest_timestamp = self.opman1.get_last_oplog_timestamp()
        cursor = self.opman1.get_oplog_cursor(latest_timestamp)
        self.assertNotEqual(cursor, None)
        self.assertEqual(cursor.count(), 1)
        self.assertEqual(self.opman1.retrieve_doc(cursor[0]), doc)

        # many entries before and after timestamp
        for i in range(2, 2002):
            self.mongos_conn["test"]["mcsharded"].insert({
                "i": i
            })
        oplog1 = self.shard1_conn["local"]["oplog.rs"].find(
            sort=[("ts", pymongo.ASCENDING)]
        )
        oplog2 = self.shard2_conn["local"]["oplog.rs"].find(
            sort=[("ts", pymongo.ASCENDING)]
        )

        # startup message + insert at beginning of tests + many inserts
        self.assertEqual(oplog1.count(), 1 + 1 + 998)
        self.assertEqual(oplog2.count(), 1 + 1002)
        pivot1 = oplog1.skip(400).limit(1)[0]
        pivot2 = oplog2.skip(400).limit(1)[0]

        cursor1 = self.opman1.get_oplog_cursor(pivot1["ts"])
        cursor2 = self.opman2.get_oplog_cursor(pivot2["ts"])
        self.assertEqual(cursor1.count(), 1 + 1 + 998 - 400)
        self.assertEqual(cursor2.count(), 1 + 1002 - 400)

        # get_oplog_cursor fast-forwards *one doc beyond* the given timestamp
        doc1 = self.mongos_conn["test"]["mcsharded"].find_one(
            {"_id": next(cursor1)["o"]["_id"]})
        doc2 = self.mongos_conn["test"]["mcsharded"].find_one(
            {"_id": next(cursor2)["o"]["_id"]})
        self.assertEqual(doc1["i"], self.opman1.retrieve_doc(pivot1)["i"] + 1)
        self.assertEqual(doc2["i"], self.opman2.retrieve_doc(pivot2)["i"] + 1)

    def test_get_last_oplog_timestamp(self):
<<<<<<< HEAD
        """Test get_last_oplog_timestamp in oplog_manager.

        Assertion failure if it doesn't pass
        """

        # test empty oplog
        test_oplog, oplog_cursor, oplog_coll, mongos = self.get_oplog_thread()

        assert (test_oplog.get_last_oplog_timestamp() is None)

        # test non-empty oplog
        oplog_cursor = oplog_coll.find({}, tailable=True, await_data=True)
        safe_mongo_op(mongos['alpha']['foo'].insert, {'name': 'paulie'})
        last_oplog_entry = next(oplog_cursor)
        last_ts = last_oplog_entry['ts']
        assert (test_oplog.get_last_oplog_timestamp() == last_ts)

        # test_oplog.stop()

    def test_dump_collection(self):
        """Test dump_collection in oplog_manager.

        Assertion failure if it doesn't pass
        """

        test_oplog, search_ts, solr, mongos = self.get_oplog_thread()
=======
        """Test the get_last_oplog_timestamp method"""

        # "empty" the oplog
        self.opman1.oplog = self.shard1_conn["test"]["emptycollection"]
        self.opman2.oplog = self.shard2_conn["test"]["emptycollection"]
        self.assertEqual(self.opman1.get_last_oplog_timestamp(), None)
        self.assertEqual(self.opman2.get_last_oplog_timestamp(), None)

        # Test non-empty oplog
        self.opman1.oplog = self.shard1_conn["local"]["oplog.rs"]
        self.opman2.oplog = self.shard2_conn["local"]["oplog.rs"]
        for i in range(1000):
            self.mongos_conn["test"]["mcsharded"].insert({
                "i": i + 500
            })
        oplog1 = self.shard1_conn["local"]["oplog.rs"]
        oplog1 = oplog1.find().sort("$natural", pymongo.DESCENDING).limit(1)[0]
        oplog2 = self.shard2_conn["local"]["oplog.rs"]
        oplog2 = oplog2.find().sort("$natural", pymongo.DESCENDING).limit(1)[0]
        self.assertEqual(self.opman1.get_last_oplog_timestamp(),
                         oplog1["ts"])
        self.assertEqual(self.opman2.get_last_oplog_timestamp(),
                         oplog2["ts"])

    def test_dump_collection(self):
        """Test the dump_collection method
>>>>>>> 45a01aca

        Cases:

<<<<<<< HEAD
        docman = test_oplog.doc_managers[0]
        docman.commit()
        solr_results = docman._search()
        assert (len(solr_results) == 1)
        solr_doc = solr_results[0]
        assert (long_to_bson_ts(solr_doc['_ts']) == search_ts)
        assert (solr_doc['name'] == 'paulie')
        assert (solr_doc['ns'] == 'alpha.foo')

    def test_init_cursor(self):
        """Test init_cursor in oplog_manager.

        Assertion failure if it doesn't pass
=======
        1. empty oplog
        2. non-empty oplog
>>>>>>> 45a01aca
        """

        # Test with empty oplog
        self.opman1.oplog = self.shard1_conn["test"]["emptycollection"]
        self.opman2.oplog = self.shard2_conn["test"]["emptycollection"]
        last_ts1 = self.opman1.dump_collection()
        last_ts2 = self.opman2.dump_collection()
        self.assertEqual(last_ts1, None)
        self.assertEqual(last_ts2, None)

        # Test with non-empty oplog
        self.opman1.oplog = self.shard1_conn["local"]["oplog.rs"]
        self.opman2.oplog = self.shard1_conn["local"]["oplog.rs"]
        for i in range(1000):
            self.mongos_conn["test"]["mcsharded"].insert({
                "i": i + 500
            })
        last_ts1 = self.opman1.get_last_oplog_timestamp()
        last_ts2 = self.opman2.get_last_oplog_timestamp()
        self.assertEqual(last_ts1, self.opman1.dump_collection())
        self.assertEqual(last_ts2, self.opman2.dump_collection())
        self.assertEqual(len(self.opman1.doc_manager._search()), 1000)

    def test_init_cursor(self):
        """Test the init_cursor method

        Cases:

        1. no last checkpoint, no collection dump
        2. no last checkpoint, collection dump ok and stuff to dump
        3. no last checkpoint, nothing to dump, stuff in oplog
        4. no last checkpoint, nothing to dump, nothing in oplog
        5. last checkpoint exists
        """

        # N.B. these sub-cases build off of each other and cannot be re-ordered
        # without side-effects

        # No last checkpoint, no collection dump, nothing in oplog
        # "change oplog collection" to put nothing in oplog
        self.opman1.oplog = self.shard1_conn["test"]["emptycollection"]
        self.opman2.oplog = self.shard2_conn["test"]["emptycollection"]
        self.opman1.collection_dump = False
        self.opman2.collection_dump = False
        self.assertEqual(self.opman1.init_cursor(), None)
        self.assertEqual(self.opman1.checkpoint, None)
        self.assertEqual(self.opman2.init_cursor(), None)
        self.assertEqual(self.opman2.checkpoint, None)

        # No last checkpoint, empty collections, nothing in oplog
        self.opman1.collection_dump = True
        self.opman2.collection_dump = True
        self.assertEqual(self.opman1.init_cursor(), None)
        self.assertEqual(self.opman1.checkpoint, None)
        self.assertEqual(self.opman2.init_cursor(), None)
        self.assertEqual(self.opman2.checkpoint, None)

        # No last checkpoint, empty collections, something in oplog
        self.opman1.oplog = self.shard1_conn["local"]["oplog.rs"]
        self.opman2.oplog = self.shard2_conn["local"]["oplog.rs"]
        oplog_startup_ts = self.opman2.get_last_oplog_timestamp()
        collection = self.mongos_conn["test"]["mcsharded"]
        collection.insert({"i": 1})
        collection.remove({"i": 1})
        time.sleep(3)
        last_ts1 = self.opman1.get_last_oplog_timestamp()
        self.assertEqual(next(self.opman1.init_cursor())["ts"], last_ts1)
        self.assertEqual(self.opman1.checkpoint, last_ts1)
        with self.opman1.oplog_progress as prog:
            self.assertEqual(prog.get_dict()[str(self.opman1.oplog)], last_ts1)
        # init_cursor should point to startup message in shard2 oplog
        cursor = self.opman2.init_cursor()
        self.assertEqual(next(cursor)["ts"], oplog_startup_ts)
        self.assertEqual(self.opman2.checkpoint, oplog_startup_ts)

        # No last checkpoint, non-empty collections, stuff in oplog
        progress = LockingDict()
        self.opman1.oplog_progress = self.opman2.oplog_progress = progress
        collection.insert({"i": 1200})
        last_ts2 = self.opman2.get_last_oplog_timestamp()
        self.assertEqual(next(self.opman1.init_cursor())["ts"], last_ts1)
        self.assertEqual(self.opman1.checkpoint, last_ts1)
        with self.opman1.oplog_progress as prog:
            self.assertEqual(prog.get_dict()[str(self.opman1.oplog)], last_ts1)
        self.assertEqual(next(self.opman2.init_cursor())["ts"], last_ts2)
        self.assertEqual(self.opman2.checkpoint, last_ts2)
        with self.opman2.oplog_progress as prog:
            self.assertEqual(prog.get_dict()[str(self.opman2.oplog)], last_ts2)

        # Last checkpoint exists
        progress = LockingDict()
        self.opman1.oplog_progress = self.opman2.oplog_progress = progress
        for i in range(1000):
            collection.insert({"i": i + 500})
        entry1 = list(
            self.shard1_conn["local"]["oplog.rs"].find(skip=200, limit=2))
        entry2 = list(
            self.shard2_conn["local"]["oplog.rs"].find(skip=200, limit=2))
        progress.get_dict()[str(self.opman1.oplog)] = entry1[0]["ts"]
        progress.get_dict()[str(self.opman2.oplog)] = entry2[0]["ts"]
        self.opman1.oplog_progress = self.opman2.oplog_progress = progress
        self.opman1.checkpoint = self.opman2.checkpoint = None
        cursor1 = self.opman1.init_cursor()
        cursor2 = self.opman2.init_cursor()
        self.assertEqual(entry1[1]["ts"], next(cursor1)["ts"])
        self.assertEqual(entry2[1]["ts"], next(cursor2)["ts"])
        self.assertEqual(self.opman1.checkpoint, entry1[0]["ts"])
        self.assertEqual(self.opman2.checkpoint, entry2[0]["ts"])
        with self.opman1.oplog_progress as prog:
            self.assertEqual(prog.get_dict()[str(self.opman1.oplog)],
                             entry1[0]["ts"])
        with self.opman2.oplog_progress as prog:
            self.assertEqual(prog.get_dict()[str(self.opman2.oplog)],
                             entry2[0]["ts"])

    def test_rollback(self):
        """Test the rollback method in a sharded environment

        Cases:
        1. Documents on both shards, rollback on one shard
        2. Documents on both shards, rollback on both shards

        """

        self.opman1.start()
        self.opman2.start()

        # Insert first documents while primaries are up
        db_main = self.mongos_conn["test"]["mcsharded"]
        db_main.insert({"i": 0}, w=2)
        db_main.insert({"i": 1000}, w=2)
        self.assertEqual(self.shard1_conn["test"]["mcsharded"].count(), 1)
        self.assertEqual(self.shard2_conn["test"]["mcsharded"].count(), 1)

        # Case 1: only one primary goes down, shard1 in this case
        kill_mongo_proc("localhost", PORTS_ONE["PRIMARY"])

        # Wait for the secondary to be promoted
        shard1_secondary_admin = self.shard1_secondary_conn["admin"]
        assert_soon(
            lambda: shard1_secondary_admin.command("isMaster")["ismaster"])

        # Insert another document. This will be rolled back later
        retry_until_ok(db_main.insert, {"i": 1})
        db_secondary1 = self.shard1_secondary_conn["test"]["mcsharded"]
        db_secondary2 = self.shard2_secondary_conn["test"]["mcsharded"]
        self.assertEqual(db_secondary1.count(), 2)

        # Wait for replication on the doc manager
        # Note that both OplogThreads share the same doc manager
        c = lambda: len(self.opman1.doc_manager._search()) == 3
        assert_soon(c, "not all writes were replicated to doc manager",
                    max_tries=120)

        # Kill the new primary
        kill_mongo_proc("localhost", PORTS_ONE["SECONDARY"])

        # Start both servers back up
        start_mongo_proc(
            port=PORTS_ONE["PRIMARY"],
            repl_set_name="demo-repl",
            data="replset1a",
            log="replset1a.log",
            key_file=None
        )
        primary_admin = self.shard1_conn["admin"]
        c = lambda: primary_admin.command("isMaster")["ismaster"]
        assert_soon(lambda: retry_until_ok(c))
        start_mongo_proc(
            port=PORTS_ONE["SECONDARY"],
            repl_set_name="demo-repl",
            data="replset1b",
            log="replset1b.log",
            key_file=None
        )
        secondary_admin = self.shard1_secondary_conn["admin"]
        c = lambda: secondary_admin.command("replSetGetStatus")["myState"] == 2
        assert_soon(c)
        query = {"i": {"$lt": 1000}}
        assert_soon(lambda: retry_until_ok(db_main.find(query).count) > 0)

        # Only first document should exist in MongoDB
        self.assertEqual(db_main.find(query).count(), 1)
        self.assertEqual(db_main.find_one(query)["i"], 0)

        # Same should hold for the doc manager
        docman_docs = [d for d in self.opman1.doc_manager._search()
                       if d["i"] < 1000]
        self.assertEqual(len(docman_docs), 1)
        self.assertEqual(docman_docs[0]["i"], 0)

        # Wait for previous rollback to complete
        def rollback_done():
            secondary1_count = retry_until_ok(db_secondary1.count)
            secondary2_count = retry_until_ok(db_secondary2.count)
            return (1, 1) == (secondary1_count, secondary2_count)
        assert_soon(rollback_done,
                    "rollback never replicated to one or more secondaries")

        ##############################

        # Case 2: Primaries on both shards go down
        kill_mongo_proc("localhost", PORTS_ONE["PRIMARY"])
        kill_mongo_proc("localhost", PORTS_TWO["PRIMARY"])

        # Wait for the secondaries to be promoted
        shard1_secondary_admin = self.shard1_secondary_conn["admin"]
        shard2_secondary_admin = self.shard2_secondary_conn["admin"]
        assert_soon(
            lambda: shard1_secondary_admin.command("isMaster")["ismaster"])
        assert_soon(
            lambda: shard2_secondary_admin.command("isMaster")["ismaster"])

        # Insert another document on each shard. These will be rolled back later
        retry_until_ok(db_main.insert, {"i": 1})
        self.assertEqual(db_secondary1.count(), 2)
        retry_until_ok(db_main.insert, {"i": 1001})
        self.assertEqual(db_secondary2.count(), 2)

        # Wait for replication on the doc manager
        c = lambda: len(self.opman1.doc_manager._search()) == 4
        assert_soon(c, "not all writes were replicated to doc manager")

        # Kill the new primaries
        kill_mongo_proc("localhost", PORTS_ONE["SECONDARY"])
        kill_mongo_proc("localhost", PORTS_TWO["SECONDARY"])

        # Start the servers back up...
        # Shard 1
        start_mongo_proc(
            port=PORTS_ONE["PRIMARY"],
            repl_set_name="demo-repl",
            data="replset1a",
            log="replset1a.log",
            key_file=None
        )
        c = lambda: self.shard1_conn['admin'].command("isMaster")["ismaster"]
        assert_soon(lambda: retry_until_ok(c))
        start_mongo_proc(
            port=PORTS_ONE["SECONDARY"],
            repl_set_name="demo-repl",
            data="replset1b",
            log="replset1b.log",
            key_file=None
        )
        secondary_admin = self.shard1_secondary_conn["admin"]
        c = lambda: secondary_admin.command("replSetGetStatus")["myState"] == 2
        assert_soon(c)
        # Shard 2
        start_mongo_proc(
            port=PORTS_TWO["PRIMARY"],
            repl_set_name="demo-repl-2",
            data="replset2a",
            log="replset2a.log",
            key_file=None
        )
        c = lambda: self.shard2_conn['admin'].command("isMaster")["ismaster"]
        assert_soon(lambda: retry_until_ok(c))
        start_mongo_proc(
            port=PORTS_TWO["SECONDARY"],
            repl_set_name="demo-repl-2",
            data="replset2b",
            log="replset2b.log",
            key_file=None
        )
        secondary_admin = self.shard2_secondary_conn["admin"]

        c = lambda: secondary_admin.command("replSetGetStatus")["myState"] == 2
        assert_soon(c)

        # Wait for the shards to come online
        assert_soon(lambda: retry_until_ok(db_main.find(query).count) > 0)
        query2 = {"i": {"$gte": 1000}}
        assert_soon(lambda: retry_until_ok(db_main.find(query2).count) > 0)

        # Only first documents should exist in MongoDB
        self.assertEqual(db_main.find(query).count(), 1)
        self.assertEqual(db_main.find_one(query)["i"], 0)
        self.assertEqual(db_main.find(query2).count(), 1)
        self.assertEqual(db_main.find_one(query2)["i"], 1000)

        # Same should hold for the doc manager
        i_values = [d["i"] for d in self.opman1.doc_manager._search()]
        self.assertEqual(len(i_values), 2)
        self.assertIn(0, i_values)
        self.assertIn(1000, i_values)

    def test_with_chunk_migration(self):
        """Test that DocManagers have proper state after both a successful
        and an unsuccessful chunk migration
        """

<<<<<<< HEAD
        os.system('rm %s; touch %s' % (CONFIG, CONFIG))
        if not start_cluster(sharded=True):
            self.fail("Shards cannot be added to mongos")

        test_oplog, primary_conn, solr, mongos = self.get_new_oplog()

        solr = test_oplog.doc_managers[0]
        solr._delete()          # equivalent to solr.delete(q='*:*')

        safe_mongo_op(mongos['alpha']['foo'].remove, {})
        safe_mongo_op(mongos['alpha']['foo'].insert,
                      {'_id': ObjectId('4ff74db3f646462b38000001'),
                      'name': 'paulie'})
        cutoff_ts = test_oplog.get_last_oplog_timestamp()

        obj2 = ObjectId('4ff74db3f646462b38000002')
        first_doc = {'name': 'paulie', '_ts': bson_ts_to_long(cutoff_ts),
                     'ns': 'alpha.foo', 
                     '_id': ObjectId('4ff74db3f646462b38000001')}

        # try kill one, try restarting
        kill_mongo_proc(primary_conn.host, PORTS_ONE['PRIMARY'])

        new_primary_conn = Connection(HOSTNAME, int(PORTS_ONE['SECONDARY']))
        admin_db = new_primary_conn['admin']
        while admin_db.command("isMaster")['ismaster'] is False:
            time.sleep(1)
        time.sleep(5)
        count = 0
        while True:
            try:
                mongos['alpha']['foo'].insert({'_id': obj2, 'name': 'paul'})
                break
            except OperationFailure:
                time.sleep(1)
                count += 1
                if count > 60:
                    self.fail('Insert failed too many times in rollback')
                continue

        kill_mongo_proc(primary_conn.host, PORTS_ONE['SECONDARY'])

        start_mongo_proc(PORTS_ONE['PRIMARY'], "demo-repl", "/replset1a",
                       "/replset1a.log", None)

        # wait for master to be established
        while primary_conn['admin'].command("isMaster")['ismaster'] is False:
            time.sleep(1)

        start_mongo_proc(PORTS_ONE['SECONDARY'], "demo-repl", "/replset1b",
                       "/replset1b.log", None)

        # wait for secondary to be established
        admin_db = new_primary_conn['admin']
        while admin_db.command("replSetGetStatus")['myState'] != 2:
            time.sleep(1)

        while retry_until_ok(mongos['alpha']['foo'].find().count) != 1:
            time.sleep(1)

        self.assertEqual(str(new_primary_conn.port), PORTS_ONE['SECONDARY'])
        self.assertEqual(str(primary_conn.port), PORTS_ONE['PRIMARY'])

        last_ts = test_oplog.get_last_oplog_timestamp()
        second_doc = {'name': 'paul', '_ts': bson_ts_to_long(last_ts),
                      'ns': 'alpha.foo', '_id': obj2}

        solr.upsert(first_doc)
        solr.upsert(second_doc)
        test_oplog.rollback()
        solr.commit()
        results = solr._search()

        self.assertEqual(len(results), 1)

        results_doc = results[0]
        self.assertEqual(results_doc['name'], 'paulie')
        self.assertTrue(results_doc['_ts'] <= bson_ts_to_long(cutoff_ts))

=======
        # Start replicating to dummy doc managers
        self.opman1.start()
        self.opman2.start()

        collection = self.mongos_conn["test"]["mcsharded"]
        for i in range(1000):
            collection.insert({"i": i + 500})
        # Assert current state of the mongoverse
        self.assertEqual(self.shard1_conn["test"]["mcsharded"].find().count(),
                         500)
        self.assertEqual(self.shard2_conn["test"]["mcsharded"].find().count(),
                         500)
        assert_soon(lambda: len(self.opman1.doc_manager._search()) == 1000)

        # Test successful chunk move from shard 1 to shard 2
        self.mongos_conn["admin"].command(
            "moveChunk",
            "test.mcsharded",
            find={"i": 1},
            to="demo-repl-2"
        )

        # doc manager should still have all docs
        all_docs = self.opman1.doc_manager._search()
        self.assertEqual(len(all_docs), 1000)
        for i, doc in enumerate(sorted(all_docs, key=lambda x: x["i"])):
            self.assertEqual(doc["i"], i + 500)

        # Mark the collection as "dropped". This will cause migration to fail.
        self.mongos_conn["config"]["collections"].update(
            {"_id": "test.mcsharded"},
            {"$set": {"dropped": True}}
        )

        # Test unsuccessful chunk move from shard 2 to shard 1
        def fail_to_move_chunk():
            self.mongos_conn["admin"].command(
                "moveChunk",
                "test.mcsharded",
                find={"i": 1},
                to="demo-repl"
            )
        self.assertRaises(pymongo.errors.OperationFailure, fail_to_move_chunk)
        # doc manager should still have all docs
        all_docs = self.opman1.doc_manager._search()
        self.assertEqual(len(all_docs), 1000)
        for i, doc in enumerate(sorted(all_docs, key=lambda x: x["i"])):
            self.assertEqual(doc["i"], i + 500)

        # Cleanup
        self.mongos_conn["config"]["collections"].update(
            {"_id": "test.mcsharded"},
            {"$set": {"dropped": False}}
        )
        retry_until_ok(
            self.mongos_conn['admin'].command,
            "moveChunk",
            "test.mcsharded",
            find={"i": 1},
            to="demo-repl"
        )
        assert_soon(
            lambda: self.shard1_conn['test']['mcsharded'].count() == 500)

    def test_with_orphan_documents(self):
        """Test that DocManagers have proper state after a chunk migration
        that resuts in orphaned documents.
        """
        # Start replicating to dummy doc managers
        self.opman1.start()
        self.opman2.start()

        collection = self.mongos_conn["test"]["mcsharded"]
        collection.insert({"i": i + 500} for i in range(1000))
        # Assert current state of the mongoverse
        self.assertEqual(self.shard1_conn["test"]["mcsharded"].find().count(),
                         500)
        self.assertEqual(self.shard2_conn["test"]["mcsharded"].find().count(),
                         500)
        assert_soon(lambda: len(self.opman1.doc_manager._search()) == 1000)

        # Stop replication using the 'rsSyncApplyStop' failpoint
        self.shard1_secondary_conn.admin.command(
            "configureFailPoint", "rsSyncApplyStop",
            mode="alwaysOn"
        )

        # Move a chunk from shard2 to shard1
        def move_chunk():
            try:
                self.mongos_conn["admin"].command(
                    "moveChunk",
                    "test.mcsharded",
                    find={"i": 1000},
                    to="demo-repl"
                )
            except pymongo.errors.OperationFailure:
                pass

        # moveChunk will never complete, so use another thread to continue
        mover = threading.Thread(target=move_chunk)
        mover.start()

        # wait for documents to start moving to shard 1
        assert_soon(lambda: self.shard1_conn.test.mcsharded.count() > 500)

        # Get opid for moveChunk command
        operations = self.mongos_conn.test.current_op()
        opid = None
        for op in operations["inprog"]:
            if op.get("query", {}).get("moveChunk"):
                opid = op["opid"]
        self.assertNotEqual(opid, None, "could not find moveChunk operation")
        # Kill moveChunk with the opid
        self.mongos_conn["test"]["$cmd.sys.killop"].find_one({"op": opid})

        # Mongo Connector should not become confused by unsuccessful chunk move
        docs = self.opman1.doc_manager._search()
        self.assertEqual(len(docs), 1000)
        self.assertEqual(sorted(d["i"] for d in docs),
                         list(range(500, 1500)))

        # cleanup
        self.shard1_secondary_conn.admin.command(
            "configureFailPoint", "rsSyncApplyStop",
            mode="off"
        )
        mover.join()
>>>>>>> 45a01aca

if __name__ == '__main__':
    unittest.main()<|MERGE_RESOLUTION|>--- conflicted
+++ resolved
@@ -336,34 +336,6 @@
         self.assertEqual(doc2["i"], self.opman2.retrieve_doc(pivot2)["i"] + 1)
 
     def test_get_last_oplog_timestamp(self):
-<<<<<<< HEAD
-        """Test get_last_oplog_timestamp in oplog_manager.
-
-        Assertion failure if it doesn't pass
-        """
-
-        # test empty oplog
-        test_oplog, oplog_cursor, oplog_coll, mongos = self.get_oplog_thread()
-
-        assert (test_oplog.get_last_oplog_timestamp() is None)
-
-        # test non-empty oplog
-        oplog_cursor = oplog_coll.find({}, tailable=True, await_data=True)
-        safe_mongo_op(mongos['alpha']['foo'].insert, {'name': 'paulie'})
-        last_oplog_entry = next(oplog_cursor)
-        last_ts = last_oplog_entry['ts']
-        assert (test_oplog.get_last_oplog_timestamp() == last_ts)
-
-        # test_oplog.stop()
-
-    def test_dump_collection(self):
-        """Test dump_collection in oplog_manager.
-
-        Assertion failure if it doesn't pass
-        """
-
-        test_oplog, search_ts, solr, mongos = self.get_oplog_thread()
-=======
         """Test the get_last_oplog_timestamp method"""
 
         # "empty" the oplog
@@ -390,28 +362,11 @@
 
     def test_dump_collection(self):
         """Test the dump_collection method
->>>>>>> 45a01aca
 
         Cases:
 
-<<<<<<< HEAD
-        docman = test_oplog.doc_managers[0]
-        docman.commit()
-        solr_results = docman._search()
-        assert (len(solr_results) == 1)
-        solr_doc = solr_results[0]
-        assert (long_to_bson_ts(solr_doc['_ts']) == search_ts)
-        assert (solr_doc['name'] == 'paulie')
-        assert (solr_doc['ns'] == 'alpha.foo')
-
-    def test_init_cursor(self):
-        """Test init_cursor in oplog_manager.
-
-        Assertion failure if it doesn't pass
-=======
         1. empty oplog
         2. non-empty oplog
->>>>>>> 45a01aca
         """
 
         # Test with empty oplog
@@ -704,87 +659,6 @@
         and an unsuccessful chunk migration
         """
 
-<<<<<<< HEAD
-        os.system('rm %s; touch %s' % (CONFIG, CONFIG))
-        if not start_cluster(sharded=True):
-            self.fail("Shards cannot be added to mongos")
-
-        test_oplog, primary_conn, solr, mongos = self.get_new_oplog()
-
-        solr = test_oplog.doc_managers[0]
-        solr._delete()          # equivalent to solr.delete(q='*:*')
-
-        safe_mongo_op(mongos['alpha']['foo'].remove, {})
-        safe_mongo_op(mongos['alpha']['foo'].insert,
-                      {'_id': ObjectId('4ff74db3f646462b38000001'),
-                      'name': 'paulie'})
-        cutoff_ts = test_oplog.get_last_oplog_timestamp()
-
-        obj2 = ObjectId('4ff74db3f646462b38000002')
-        first_doc = {'name': 'paulie', '_ts': bson_ts_to_long(cutoff_ts),
-                     'ns': 'alpha.foo', 
-                     '_id': ObjectId('4ff74db3f646462b38000001')}
-
-        # try kill one, try restarting
-        kill_mongo_proc(primary_conn.host, PORTS_ONE['PRIMARY'])
-
-        new_primary_conn = Connection(HOSTNAME, int(PORTS_ONE['SECONDARY']))
-        admin_db = new_primary_conn['admin']
-        while admin_db.command("isMaster")['ismaster'] is False:
-            time.sleep(1)
-        time.sleep(5)
-        count = 0
-        while True:
-            try:
-                mongos['alpha']['foo'].insert({'_id': obj2, 'name': 'paul'})
-                break
-            except OperationFailure:
-                time.sleep(1)
-                count += 1
-                if count > 60:
-                    self.fail('Insert failed too many times in rollback')
-                continue
-
-        kill_mongo_proc(primary_conn.host, PORTS_ONE['SECONDARY'])
-
-        start_mongo_proc(PORTS_ONE['PRIMARY'], "demo-repl", "/replset1a",
-                       "/replset1a.log", None)
-
-        # wait for master to be established
-        while primary_conn['admin'].command("isMaster")['ismaster'] is False:
-            time.sleep(1)
-
-        start_mongo_proc(PORTS_ONE['SECONDARY'], "demo-repl", "/replset1b",
-                       "/replset1b.log", None)
-
-        # wait for secondary to be established
-        admin_db = new_primary_conn['admin']
-        while admin_db.command("replSetGetStatus")['myState'] != 2:
-            time.sleep(1)
-
-        while retry_until_ok(mongos['alpha']['foo'].find().count) != 1:
-            time.sleep(1)
-
-        self.assertEqual(str(new_primary_conn.port), PORTS_ONE['SECONDARY'])
-        self.assertEqual(str(primary_conn.port), PORTS_ONE['PRIMARY'])
-
-        last_ts = test_oplog.get_last_oplog_timestamp()
-        second_doc = {'name': 'paul', '_ts': bson_ts_to_long(last_ts),
-                      'ns': 'alpha.foo', '_id': obj2}
-
-        solr.upsert(first_doc)
-        solr.upsert(second_doc)
-        test_oplog.rollback()
-        solr.commit()
-        results = solr._search()
-
-        self.assertEqual(len(results), 1)
-
-        results_doc = results[0]
-        self.assertEqual(results_doc['name'], 'paulie')
-        self.assertTrue(results_doc['_ts'] <= bson_ts_to_long(cutoff_ts))
-
-=======
         # Start replicating to dummy doc managers
         self.opman1.start()
         self.opman2.start()
@@ -913,7 +787,6 @@
             mode="off"
         )
         mover.join()
->>>>>>> 45a01aca
 
 if __name__ == '__main__':
     unittest.main()